// Copyright for portions of this fork are held by [Protocol Labs, Inc., 2016] as
// part of the original go-libp2p-kad-dht project. All other copyright for
// this fork are held by [The BDWare Authors, 2020]. All rights reserved.
// Use of this source code is governed by MIT license that can be
// found in the LICENSE file.

package kbucket

import (
	"math"
	"math/rand"
	"testing"
	"time"

	"github.com/libp2p/go-libp2p-core/peer"
	"github.com/libp2p/go-libp2p-core/test"

	"github.com/libp2p/go-libp2p-kbucket/peerdiversity"
	pstore "github.com/libp2p/go-libp2p-peerstore"

	ma "github.com/multiformats/go-multiaddr"
	"github.com/stretchr/testify/require"
)

var NoOpThreshold = 100 * time.Hour

func TestPrint(t *testing.T) {
	t.Parallel()
	local := test.RandPeerIDFatal(t)
	m := pstore.NewMetrics()
<<<<<<< HEAD
	rt, err := NewRoutingTable(1, ConvertPeerID(local), time.Hour, m, NoOpThreshold, false, 0, 0)
=======
	rt, err := NewRoutingTable(1, ConvertPeerID(local), time.Hour, m, NoOpThreshold, nil)
>>>>>>> 86c2b9a5
	require.NoError(t, err)
	rt.Print()
}

// Test basic features of the bucket struct
func TestBucket(t *testing.T) {
	t.Parallel()
	testTime1 := time.Now()
	testTime2 := time.Now().AddDate(1, 0, 0)

	b := newBucket()

	peers := make([]peer.ID, 100)
	for i := 0; i < 100; i++ {
		peers[i] = test.RandPeerIDFatal(t)
		b.pushFront(&PeerInfo{
			Id:                            peers[i],
			LastUsefulAt:                  testTime1,
			LastSuccessfulOutboundQueryAt: testTime2,
			AddedAt:                       testTime1,
			dhtId:                         ConvertPeerID(peers[i]),
		})
	}

	local := test.RandPeerIDFatal(t)
	localID := ConvertPeerID(local)

	infos := b.peers()
	require.Len(t, infos, 100)

	i := rand.Intn(len(peers))
	p := b.getPeer(peers[i])
	require.NotNil(t, p)
	require.Equal(t, peers[i], p.Id)
	require.Equal(t, ConvertPeerID(peers[i]), p.dhtId)
	require.EqualValues(t, testTime1, p.LastUsefulAt)
	require.EqualValues(t, testTime2, p.LastSuccessfulOutboundQueryAt)

	t2 := time.Now().Add(1 * time.Hour)
	t3 := t2.Add(1 * time.Hour)
	p.LastSuccessfulOutboundQueryAt = t2
	p.LastUsefulAt = t3
	p = b.getPeer(peers[i])
	require.NotNil(t, p)
	require.EqualValues(t, t2, p.LastSuccessfulOutboundQueryAt)
	require.EqualValues(t, t3, p.LastUsefulAt)

	spl := b.split(0, ConvertPeerID(local))
	llist := b.list
	for e := llist.Front(); e != nil; e = e.Next() {
		p := ConvertPeerID(e.Value.(*PeerInfo).Id)
		cpl := CommonPrefixLen(p, localID)
		if cpl > 0 {
			t.Fatalf("split failed. found id with cpl > 0 in 0 bucket")
		}
	}

	rlist := spl.list
	for e := rlist.Front(); e != nil; e = e.Next() {
		p := ConvertPeerID(e.Value.(*PeerInfo).Id)
		cpl := CommonPrefixLen(p, localID)
		if cpl == 0 {
			t.Fatalf("split failed. found id with cpl == 0 in non 0 bucket")
		}
	}

}

func TestNPeersForCpl(t *testing.T) {
	t.Parallel()
	local := test.RandPeerIDFatal(t)
	m := pstore.NewMetrics()
<<<<<<< HEAD
	rt, err := NewRoutingTable(2, ConvertPeerID(local), time.Hour, m, NoOpThreshold, false, 0, 0)
=======
	rt, err := NewRoutingTable(2, ConvertPeerID(local), time.Hour, m, NoOpThreshold, nil)
>>>>>>> 86c2b9a5
	require.NoError(t, err)

	require.Equal(t, 0, rt.NPeersForCpl(0))
	require.Equal(t, 0, rt.NPeersForCpl(1))

	// one peer with cpl 1
	p, _ := rt.GenRandPeerID(1)
	rt.TryAddPeer(p, true)
	require.Equal(t, 0, rt.NPeersForCpl(0))
	require.Equal(t, 1, rt.NPeersForCpl(1))
	require.Equal(t, 0, rt.NPeersForCpl(2))

	// one peer with cpl 0
	p, _ = rt.GenRandPeerID(0)
	rt.TryAddPeer(p, true)
	require.Equal(t, 1, rt.NPeersForCpl(0))
	require.Equal(t, 1, rt.NPeersForCpl(1))
	require.Equal(t, 0, rt.NPeersForCpl(2))

	// split the bucket with a peer with cpl 1
	p, _ = rt.GenRandPeerID(1)
	rt.TryAddPeer(p, true)
	require.Equal(t, 1, rt.NPeersForCpl(0))
	require.Equal(t, 2, rt.NPeersForCpl(1))
	require.Equal(t, 0, rt.NPeersForCpl(2))

	p, _ = rt.GenRandPeerID(0)
	rt.TryAddPeer(p, true)
	require.Equal(t, 2, rt.NPeersForCpl(0))
}

func TestEmptyBucketCollapse(t *testing.T) {
	t.Parallel()
	local := test.RandPeerIDFatal(t)

	m := pstore.NewMetrics()
<<<<<<< HEAD
	rt, err := NewRoutingTable(1, ConvertPeerID(local), time.Hour, m, NoOpThreshold, false, 0, 0)
=======
	rt, err := NewRoutingTable(1, ConvertPeerID(local), time.Hour, m, NoOpThreshold, nil)
>>>>>>> 86c2b9a5
	require.NoError(t, err)

	// generate peers with cpl 0,1,2 & 3
	p1, _ := rt.GenRandPeerID(0)
	p2, _ := rt.GenRandPeerID(1)
	p3, _ := rt.GenRandPeerID(2)
	p4, _ := rt.GenRandPeerID(3)

	// remove peer on an empty bucket should not panic.
	rt.RemovePeer(p1)

	// add peer with cpl 0 and remove it..bucket should still exist as it's the ONLY bucket we have
	b, err := rt.TryAddPeer(p1, true)
	require.True(t, b)
	require.NoError(t, err)
	rt.RemovePeer(p1)
	rt.tabLock.Lock()
	require.Len(t, rt.buckets, 1)
	rt.tabLock.Unlock()
	require.Empty(t, rt.ListPeers())

	// add peer with cpl 0 and cpl 1 and verify we have two buckets.
	b, err = rt.TryAddPeer(p1, true)
	require.True(t, b)
	b, err = rt.TryAddPeer(p2, true)
	require.True(t, b)
	rt.tabLock.Lock()
	require.Len(t, rt.buckets, 2)
	rt.tabLock.Unlock()

	// removing a peer from the last bucket collapses it.
	rt.RemovePeer(p2)
	rt.tabLock.Lock()
	require.Len(t, rt.buckets, 1)
	rt.tabLock.Unlock()
	require.Len(t, rt.ListPeers(), 1)
	require.Contains(t, rt.ListPeers(), p1)

	// add p2 again
	b, err = rt.TryAddPeer(p2, true)
	require.True(t, b)
	require.NoError(t, err)
	rt.tabLock.Lock()
	require.Len(t, rt.buckets, 2)
	rt.tabLock.Unlock()

	// now remove a peer from the second-last i.e. first bucket and ensure it collapses
	rt.RemovePeer(p1)
	rt.tabLock.Lock()
	require.Len(t, rt.buckets, 1)
	rt.tabLock.Unlock()
	require.Len(t, rt.ListPeers(), 1)
	require.Contains(t, rt.ListPeers(), p2)

	// let's have a total of 4 buckets now
	rt.TryAddPeer(p1, true)
	rt.TryAddPeer(p2, true)
	rt.TryAddPeer(p3, true)
	rt.TryAddPeer(p4, true)

	rt.tabLock.Lock()
	require.Len(t, rt.buckets, 4)
	rt.tabLock.Unlock()

	// removing from 2,3 and then 4 leaves us with ONLY one bucket
	rt.RemovePeer(p2)
	rt.RemovePeer(p3)
	rt.RemovePeer(p4)
	rt.tabLock.Lock()
	require.Len(t, rt.buckets, 1)
	rt.tabLock.Unlock()

	// an empty bucket in the middle DOES NOT collapse buckets
	rt.TryAddPeer(p1, true)
	rt.TryAddPeer(p2, true)
	rt.TryAddPeer(p3, true)
	rt.TryAddPeer(p4, true)

	rt.tabLock.Lock()
	require.Len(t, rt.buckets, 4)
	rt.tabLock.Unlock()

	rt.RemovePeer(p2)
	rt.tabLock.Lock()
	require.Len(t, rt.buckets, 4)
	rt.tabLock.Unlock()
	require.NotContains(t, rt.ListPeers(), p2)
}

func TestRemovePeer(t *testing.T) {
	t.Parallel()
	local := test.RandPeerIDFatal(t)

	m := pstore.NewMetrics()
<<<<<<< HEAD
	rt, err := NewRoutingTable(2, ConvertPeerID(local), time.Hour, m, NoOpThreshold, false, 0, 0)
=======
	rt, err := NewRoutingTable(2, ConvertPeerID(local), time.Hour, m, NoOpThreshold, nil)
>>>>>>> 86c2b9a5
	require.NoError(t, err)

	p1, _ := rt.GenRandPeerID(0)
	p2, _ := rt.GenRandPeerID(0)
	b, err := rt.TryAddPeer(p1, true)
	require.True(t, b)
	require.NoError(t, err)
	b, err = rt.TryAddPeer(p2, true)
	require.True(t, b)
	require.NoError(t, err)

	// ensure p1 & p2 are in the RT
	require.Len(t, rt.ListPeers(), 2)
	require.Contains(t, rt.ListPeers(), p1)
	require.Contains(t, rt.ListPeers(), p2)

	// remove a peer and ensure it's not in the RT
	require.NotEmpty(t, rt.Find(p1))
	rt.RemovePeer(p1)
	require.Empty(t, rt.Find(p1))
	require.NotEmpty(t, rt.Find(p2))
}

func TestTableCallbacks(t *testing.T) {
	t.Parallel()

	local := test.RandPeerIDFatal(t)
	m := pstore.NewMetrics()
<<<<<<< HEAD
	rt, err := NewRoutingTable(10, ConvertPeerID(local), time.Hour, m, NoOpThreshold, false, 0, 0)
=======
	rt, err := NewRoutingTable(10, ConvertPeerID(local), time.Hour, m, NoOpThreshold, nil)
>>>>>>> 86c2b9a5
	require.NoError(t, err)

	peers := make([]peer.ID, 100)
	for i := 0; i < 100; i++ {
		peers[i] = test.RandPeerIDFatal(t)
	}

	pset := make(map[peer.ID]struct{})
	rt.PeerAdded = func(p peer.ID) {
		pset[p] = struct{}{}
	}
	rt.PeerRemoved = func(p peer.ID) {
		delete(pset, p)
	}

	rt.TryAddPeer(peers[0], true)
	if _, ok := pset[peers[0]]; !ok {
		t.Fatal("should have this peer")
	}

	rt.RemovePeer(peers[0])
	if _, ok := pset[peers[0]]; ok {
		t.Fatal("should not have this peer")
	}

	for _, p := range peers {
		rt.TryAddPeer(p, true)
	}

	out := rt.ListPeers()
	for _, outp := range out {
		if _, ok := pset[outp]; !ok {
			t.Fatal("should have peer in the peerset")
		}
		delete(pset, outp)
	}

	if len(pset) > 0 {
		t.Fatal("have peers in peerset that were not in the table", len(pset))
	}
}

// Right now, this just makes sure that it doesnt hang or crash
func TestTryAddPeerLoad(t *testing.T) {
	t.Parallel()

	local := test.RandPeerIDFatal(t)
	m := pstore.NewMetrics()
<<<<<<< HEAD
	rt, err := NewRoutingTable(10, ConvertPeerID(local), time.Hour, m, NoOpThreshold, false, 0, 0)
=======
	rt, err := NewRoutingTable(10, ConvertPeerID(local), time.Hour, m, NoOpThreshold, nil)
>>>>>>> 86c2b9a5
	require.NoError(t, err)

	peers := make([]peer.ID, 100)
	for i := 0; i < 100; i++ {
		peers[i] = test.RandPeerIDFatal(t)
	}

	for i := 0; i < 10000; i++ {
		rt.TryAddPeer(peers[rand.Intn(len(peers))], true)
	}

	for i := 0; i < 100; i++ {
		id := ConvertPeerID(test.RandPeerIDFatal(t))
		ret := rt.NearestPeers(id, 5)
		if len(ret) == 0 {
			t.Fatal("Failed to find node near ID.")
		}
	}
}

func TestTableFind(t *testing.T) {
	t.Parallel()

	local := test.RandPeerIDFatal(t)
	m := pstore.NewMetrics()
<<<<<<< HEAD
	rt, err := NewRoutingTable(10, ConvertPeerID(local), time.Hour, m, NoOpThreshold, false, 0, 0)
=======
	rt, err := NewRoutingTable(10, ConvertPeerID(local), time.Hour, m, NoOpThreshold, nil)
>>>>>>> 86c2b9a5
	require.NoError(t, err)

	peers := make([]peer.ID, 100)
	for i := 0; i < 5; i++ {
		peers[i] = test.RandPeerIDFatal(t)
		rt.TryAddPeer(peers[i], true)
	}

	t.Logf("Searching for peer: '%s'", peers[2])
	found := rt.NearestPeer(ConvertPeerID(peers[2]))
	if !(found == peers[2]) {
		t.Fatalf("Failed to lookup known node...")
	}
}

func TestUpdateLastSuccessfulOutboundQueryAt(t *testing.T) {
	local := test.RandPeerIDFatal(t)
	m := pstore.NewMetrics()
<<<<<<< HEAD
	rt, err := NewRoutingTable(10, ConvertPeerID(local), time.Hour, m, NoOpThreshold, false, 0, 0)
=======
	rt, err := NewRoutingTable(10, ConvertPeerID(local), time.Hour, m, NoOpThreshold, nil)
>>>>>>> 86c2b9a5
	require.NoError(t, err)

	p := test.RandPeerIDFatal(t)
	b, err := rt.TryAddPeer(p, true)
	require.True(t, b)
	require.NoError(t, err)

	// increment and assert
	t2 := time.Now().Add(1 * time.Hour)
	rt.UpdateLastSuccessfulOutboundQueryAt(p, t2)
	rt.tabLock.Lock()
	pi := rt.buckets[0].getPeer(p)
	require.NotNil(t, pi)
	require.EqualValues(t, t2, pi.LastSuccessfulOutboundQueryAt)
	rt.tabLock.Unlock()
}

func TestUpdateLastUsefulAt(t *testing.T) {
	local := test.RandPeerIDFatal(t)
	m := pstore.NewMetrics()
<<<<<<< HEAD
	rt, err := NewRoutingTable(10, ConvertPeerID(local), time.Hour, m, NoOpThreshold, false, 0, 0)
=======
	rt, err := NewRoutingTable(10, ConvertPeerID(local), time.Hour, m, NoOpThreshold, nil)
>>>>>>> 86c2b9a5
	require.NoError(t, err)

	p := test.RandPeerIDFatal(t)
	b, err := rt.TryAddPeer(p, true)
	require.True(t, b)
	require.NoError(t, err)

	// increment and assert
	t2 := time.Now().Add(1 * time.Hour)
	rt.UpdateLastUsefulAt(p, t2)
	rt.tabLock.Lock()
	pi := rt.buckets[0].getPeer(p)
	require.NotNil(t, pi)
	require.EqualValues(t, t2, pi.LastUsefulAt)
	rt.tabLock.Unlock()
}

func TestTryAddPeer(t *testing.T) {
	minThreshold := 24 * 1 * time.Hour
	t.Parallel()

	local := test.RandPeerIDFatal(t)
	m := pstore.NewMetrics()
<<<<<<< HEAD
	rt, err := NewRoutingTable(2, ConvertPeerID(local), time.Hour, m, minThreshold, false, 0, 0)
=======
	rt, err := NewRoutingTable(2, ConvertPeerID(local), time.Hour, m, minThreshold, nil)
>>>>>>> 86c2b9a5
	require.NoError(t, err)

	// generate 2 peers to saturate the first bucket for cpl=0
	p1, _ := rt.GenRandPeerID(0)
	b, err := rt.TryAddPeer(p1, true)
	require.NoError(t, err)
	require.True(t, b)
	p2, _ := rt.GenRandPeerID(0)
	b, err = rt.TryAddPeer(p2, true)
	require.NoError(t, err)
	require.True(t, b)
	require.Equal(t, p1, rt.Find(p1))
	require.Equal(t, p2, rt.Find(p2))

	// trying to add a peer with cpl=0 fails
	p3, _ := rt.GenRandPeerID(0)
	b, err = rt.TryAddPeer(p3, true)
	require.Equal(t, ErrPeerRejectedNoCapacity, err)
	require.False(t, b)
	require.Empty(t, rt.Find(p3))

	// however, trying to add peer with cpl=1 works
	p4, _ := rt.GenRandPeerID(1)
	b, err = rt.TryAddPeer(p4, true)
	require.NoError(t, err)
	require.True(t, b)
	require.Equal(t, p4, rt.Find(p4))

	// adding a peer with cpl 0 works if an existing peer has LastUsefulAt above the max threshold
	// because that existing peer will get replaced
	require.True(t, rt.UpdateLastUsefulAt(p2, time.Now().AddDate(0, 0, -2)))
	b, err = rt.TryAddPeer(p3, true)
	require.NoError(t, err)
	require.True(t, b)
	require.Equal(t, p3, rt.Find(p3))
	require.Equal(t, p1, rt.Find(p1))
	// p2 has been removed
	require.Empty(t, rt.Find(p2))

	// however adding peer fails if below threshold
	p5, err := rt.GenRandPeerID(0)
	require.NoError(t, err)
	require.True(t, rt.UpdateLastUsefulAt(p1, time.Now()))
	b, err = rt.TryAddPeer(p5, true)
	require.Error(t, err)
	require.False(t, b)

	// adding non query peer
	p6, err := rt.GenRandPeerID(3)
	require.NoError(t, err)
	b, err = rt.TryAddPeer(p6, false)
	require.NoError(t, err)
	require.True(t, b)
	rt.tabLock.Lock()
	pi := rt.buckets[rt.bucketIdForPeer(p6)].getPeer(p6)
	require.NotNil(t, p6)
	require.True(t, pi.LastUsefulAt.IsZero())
	rt.tabLock.Unlock()

}

func TestTableFindMultiple(t *testing.T) {
	t.Parallel()

	local := test.RandPeerIDFatal(t)
	m := pstore.NewMetrics()
<<<<<<< HEAD
	rt, err := NewRoutingTable(20, ConvertPeerID(local), time.Hour, m, NoOpThreshold, false, 0, 0)
=======
	rt, err := NewRoutingTable(20, ConvertPeerID(local), time.Hour, m, NoOpThreshold, nil)
>>>>>>> 86c2b9a5
	require.NoError(t, err)

	peers := make([]peer.ID, 100)
	for i := 0; i < 18; i++ {
		peers[i] = test.RandPeerIDFatal(t)
		rt.TryAddPeer(peers[i], true)
	}

	t.Logf("Searching for peer: '%s'", peers[2])
	found := rt.NearestPeers(ConvertPeerID(peers[2]), 15)
	if len(found) != 15 {
		t.Fatalf("Got back different number of peers than we expected.")
	}
}

func TestTableFindMultipleBuckets(t *testing.T) {
	t.Parallel()

	bucketsize := 5
	local := test.RandPeerIDFatal(t)
	localId := ConvertPeerID(local)
	m := pstore.NewMetrics()

<<<<<<< HEAD
=======
	rt, err := NewRoutingTable(5, ConvertPeerID(local), time.Hour, m, NoOpThreshold, nil)
	require.NoError(t, err)

>>>>>>> 86c2b9a5
	peers := make([]peer.ID, 100)
	for i := 0; i < 100; i++ {
		peers[i] = test.RandPeerIDFatal(t)
	}

	target := peers[2]
	targetId := ConvertPeerID(target)

	subTest := func(rt *RoutingTable) {
		for i := 0; i < 100; i++ {
			rt.TryAddPeer(peers[i], true)
		}

		closest := rt.SortClosestPeers(rt.ListPeers(), targetId)

		t.Logf("Searching for peer: '%s'", target)

		// should be able to find at least 30
		// ~31 (logtwo(100) * 5)
		found := rt.NearestPeers(targetId, 20)
		if len(found) != 20 {
			t.Fatalf("asked for 20 peers, got %d", len(found))
		}
		for i, p := range found {
			if p != closest[i] {
				t.Fatalf("unexpected peer %d", i)
			}
		}

		// Ok, now let's try finding all of them.
		found = rt.NearestPeers(targetId, 100)
		if len(found) != rt.Size() {
			t.Fatalf("asked for %d peers, got %d", rt.Size(), len(found))
		}

		for i, p := range found {
			if p != closest[i] {
				t.Fatalf("unexpected peer %d", i)
			}
		}
	}

	// Test closest peers sort by xor distance.
	rt, err := NewRoutingTable(bucketsize, localId, time.Hour, m, NoOpThreshold, false, 0, 0)
	require.NoError(t, err)
	subTest(rt)

	// #BDWare
	// Test closest peers sort by xor distance and latency.
	avgBitsImprovedPerStep := 1.3327 + math.Log2(float64(bucketsize))
	avgRoundTripPerStep := 4.0
	rt, err = NewRoutingTable(bucketsize, localId, time.Hour, m, NoOpThreshold, true, avgBitsImprovedPerStep, avgRoundTripPerStep)
	require.NoError(t, err)
	subTest(rt)
}

// Looks for race conditions in table operations. For a more 'certain'
// test, increase the loop counter from 1000 to a much higher number
// and set GOMAXPROCS above 1
func TestTableMultithreaded(t *testing.T) {
	t.Parallel()

	local := peer.ID("localPeer")
	m := pstore.NewMetrics()
<<<<<<< HEAD
	tab, err := NewRoutingTable(20, ConvertPeerID(local), time.Hour, m, NoOpThreshold, false, 0, 0)
=======
	tab, err := NewRoutingTable(20, ConvertPeerID(local), time.Hour, m, NoOpThreshold, nil)
>>>>>>> 86c2b9a5
	require.NoError(t, err)
	var peers []peer.ID
	for i := 0; i < 500; i++ {
		peers = append(peers, test.RandPeerIDFatal(t))
	}

	done := make(chan struct{})
	go func() {
		for i := 0; i < 1000; i++ {
			n := rand.Intn(len(peers))
			tab.TryAddPeer(peers[n], true)
		}
		done <- struct{}{}
	}()

	go func() {
		for i := 0; i < 1000; i++ {
			n := rand.Intn(len(peers))
			tab.TryAddPeer(peers[n], true)
		}
		done <- struct{}{}
	}()

	go func() {
		for i := 0; i < 1000; i++ {
			n := rand.Intn(len(peers))
			tab.Find(peers[n])
		}
		done <- struct{}{}
	}()
	<-done
	<-done
	<-done
}

type mockPeerGroupFilter struct {
	peerAddressFunc func(p peer.ID) []ma.Multiaddr
	allowFnc        func(g peerdiversity.PeerGroupInfo) bool

	incrementFnc func(g peerdiversity.PeerGroupInfo)
	decrementFnc func(p peerdiversity.PeerGroupInfo)
}

func (m *mockPeerGroupFilter) Allow(g peerdiversity.PeerGroupInfo) (allow bool) {
	return m.allowFnc(g)
}

func (m *mockPeerGroupFilter) PeerAddresses(p peer.ID) []ma.Multiaddr {
	return m.peerAddressFunc(p)
}

func (m *mockPeerGroupFilter) Increment(g peerdiversity.PeerGroupInfo) {
	if m.incrementFnc != nil {
		m.incrementFnc(g)
	}
}

func (m *mockPeerGroupFilter) Decrement(g peerdiversity.PeerGroupInfo) {
	if m.decrementFnc != nil {
		m.decrementFnc(g)
	}
}

func TestDiversityFiltering(t *testing.T) {
	local := test.RandPeerIDFatal(t)
	cplCount := make(map[int]int)
	mg := &mockPeerGroupFilter{}
	mg.peerAddressFunc = func(p peer.ID) []ma.Multiaddr {
		return []ma.Multiaddr{ma.StringCast("/ip4/127.0.0.1/tcp/0")}
	}
	mg.allowFnc = func(g peerdiversity.PeerGroupInfo) bool {
		return cplCount[g.Cpl] < 1
	}

	mg.incrementFnc = func(g peerdiversity.PeerGroupInfo) {
		cplCount[g.Cpl] = cplCount[g.Cpl] + 1
	}

	mg.decrementFnc = func(g peerdiversity.PeerGroupInfo) {
		cplCount[g.Cpl] = cplCount[g.Cpl] - 1
	}

	df, err := peerdiversity.NewFilter(mg, "appname", func(p peer.ID) int {
		return CommonPrefixLen(ConvertPeerID(local), ConvertPeerID(p))
	})
	require.NoError(t, err)

	rt, err := NewRoutingTable(10, ConvertPeerID(local), time.Hour, pstore.NewMetrics(), NoOpThreshold, df)
	require.NoError(t, err)
	p, _ := rt.GenRandPeerID(2)
	b, err := rt.TryAddPeer(p, true)
	require.NoError(t, err)
	require.True(t, b)

	p2, _ := rt.GenRandPeerID(2)
	b, err = rt.TryAddPeer(p2, true)
	require.Error(t, err)
	require.False(t, b)

	rt.RemovePeer(p)
	b, err = rt.TryAddPeer(p2, true)
	require.NoError(t, err)
	require.True(t, b)
}

func TestGetPeerInfos(t *testing.T) {
	local := test.RandPeerIDFatal(t)
	m := pstore.NewMetrics()
<<<<<<< HEAD
	rt, err := NewRoutingTable(10, ConvertPeerID(local), time.Hour, m, NoOpThreshold, false, 0, 0)
=======
	rt, err := NewRoutingTable(10, ConvertPeerID(local), time.Hour, m, NoOpThreshold, nil)
>>>>>>> 86c2b9a5
	require.NoError(t, err)

	require.Empty(t, rt.GetPeerInfos())

	p1 := test.RandPeerIDFatal(t)
	p2 := test.RandPeerIDFatal(t)

	b, err := rt.TryAddPeer(p1, false)
	require.True(t, b)
	require.NoError(t, err)
	b, err = rt.TryAddPeer(p2, true)
	require.True(t, b)
	require.NoError(t, err)

	ps := rt.GetPeerInfos()
	require.Len(t, ps, 2)
	ms := make(map[peer.ID]PeerInfo)
	for _, p := range ps {
		ms[p.Id] = p
	}

	require.Equal(t, p1, ms[p1].Id)
	require.True(t, ms[p1].LastUsefulAt.IsZero())
	require.Equal(t, p2, ms[p2].Id)
	require.False(t, ms[p2].LastUsefulAt.IsZero())
}

func TestPeerRemovedNotificationWhenPeerIsEvicted(t *testing.T) {
	t.Parallel()

	local := test.RandPeerIDFatal(t)
	m := pstore.NewMetrics()
	rt, err := NewRoutingTable(1, ConvertPeerID(local), time.Hour, m, 1*time.Hour, nil)
	require.NoError(t, err)
	pset := make(map[peer.ID]struct{})
	rt.PeerAdded = func(p peer.ID) {
		pset[p] = struct{}{}
	}
	rt.PeerRemoved = func(p peer.ID) {
		delete(pset, p)
	}

	p1, _ := rt.GenRandPeerID(0)
	p2, _ := rt.GenRandPeerID(0)

	// first peer works
	b, err := rt.TryAddPeer(p1, true)
	require.NoError(t, err)
	require.True(t, b)

	// second is rejected because of capacity
	b, err = rt.TryAddPeer(p2, true)
	require.False(t, b)
	require.Error(t, err)

	// pset has first peer
	require.Contains(t, pset, p1)
	require.NotContains(t, pset, p2)

	// update last useful at so it's ripe for eviction.
	require.True(t, rt.UpdateLastUsefulAt(p1, time.Now().AddDate(-1, 0, 0)))

	b, err = rt.TryAddPeer(p2, true)
	require.NoError(t, err)
	require.True(t, b)
	require.Contains(t, pset, p2)
	require.NotContains(t, pset, p1)
}

func BenchmarkAddPeer(b *testing.B) {
	b.StopTimer()
	local := ConvertKey("localKey")
	m := pstore.NewMetrics()
<<<<<<< HEAD
	tab, err := NewRoutingTable(20, local, time.Hour, m, NoOpThreshold, false, 0, 0)
=======
	tab, err := NewRoutingTable(20, local, time.Hour, m, NoOpThreshold, nil)
>>>>>>> 86c2b9a5
	require.NoError(b, err)

	var peers []peer.ID
	for i := 0; i < b.N; i++ {
		peers = append(peers, test.RandPeerIDFatal(b))
	}

	b.StartTimer()
	for i := 0; i < b.N; i++ {
		tab.TryAddPeer(peers[i], true)
	}
}

func BenchmarkFinds(b *testing.B) {
	b.StopTimer()
	local := ConvertKey("localKey")
	m := pstore.NewMetrics()
<<<<<<< HEAD
	tab, err := NewRoutingTable(20, local, time.Hour, m, NoOpThreshold, false, 0, 0)
=======
	tab, err := NewRoutingTable(20, local, time.Hour, m, NoOpThreshold, nil)
>>>>>>> 86c2b9a5
	require.NoError(b, err)

	var peers []peer.ID
	for i := 0; i < b.N; i++ {
		peers = append(peers, test.RandPeerIDFatal(b))
		tab.TryAddPeer(peers[i], true)
	}

	b.StartTimer()
	for i := 0; i < b.N; i++ {
		tab.Find(peers[i])
	}
}<|MERGE_RESOLUTION|>--- conflicted
+++ resolved
@@ -28,11 +28,7 @@
 	t.Parallel()
 	local := test.RandPeerIDFatal(t)
 	m := pstore.NewMetrics()
-<<<<<<< HEAD
-	rt, err := NewRoutingTable(1, ConvertPeerID(local), time.Hour, m, NoOpThreshold, false, 0, 0)
-=======
-	rt, err := NewRoutingTable(1, ConvertPeerID(local), time.Hour, m, NoOpThreshold, nil)
->>>>>>> 86c2b9a5
+	rt, err := NewRoutingTable(1, ConvertPeerID(local), time.Hour, m, NoOpThreshold, nil, false, 0, 0)
 	require.NoError(t, err)
 	rt.Print()
 }
@@ -105,11 +101,7 @@
 	t.Parallel()
 	local := test.RandPeerIDFatal(t)
 	m := pstore.NewMetrics()
-<<<<<<< HEAD
-	rt, err := NewRoutingTable(2, ConvertPeerID(local), time.Hour, m, NoOpThreshold, false, 0, 0)
-=======
-	rt, err := NewRoutingTable(2, ConvertPeerID(local), time.Hour, m, NoOpThreshold, nil)
->>>>>>> 86c2b9a5
+	rt, err := NewRoutingTable(2, ConvertPeerID(local), time.Hour, m, NoOpThreshold, nil, false, 0, 0)
 	require.NoError(t, err)
 
 	require.Equal(t, 0, rt.NPeersForCpl(0))
@@ -146,11 +138,7 @@
 	local := test.RandPeerIDFatal(t)
 
 	m := pstore.NewMetrics()
-<<<<<<< HEAD
-	rt, err := NewRoutingTable(1, ConvertPeerID(local), time.Hour, m, NoOpThreshold, false, 0, 0)
-=======
-	rt, err := NewRoutingTable(1, ConvertPeerID(local), time.Hour, m, NoOpThreshold, nil)
->>>>>>> 86c2b9a5
+	rt, err := NewRoutingTable(1, ConvertPeerID(local), time.Hour, m, NoOpThreshold, nil, false, 0, 0)
 	require.NoError(t, err)
 
 	// generate peers with cpl 0,1,2 & 3
@@ -245,11 +233,7 @@
 	local := test.RandPeerIDFatal(t)
 
 	m := pstore.NewMetrics()
-<<<<<<< HEAD
-	rt, err := NewRoutingTable(2, ConvertPeerID(local), time.Hour, m, NoOpThreshold, false, 0, 0)
-=======
-	rt, err := NewRoutingTable(2, ConvertPeerID(local), time.Hour, m, NoOpThreshold, nil)
->>>>>>> 86c2b9a5
+	rt, err := NewRoutingTable(2, ConvertPeerID(local), time.Hour, m, NoOpThreshold, nil, false, 0, 0)
 	require.NoError(t, err)
 
 	p1, _ := rt.GenRandPeerID(0)
@@ -278,11 +262,7 @@
 
 	local := test.RandPeerIDFatal(t)
 	m := pstore.NewMetrics()
-<<<<<<< HEAD
-	rt, err := NewRoutingTable(10, ConvertPeerID(local), time.Hour, m, NoOpThreshold, false, 0, 0)
-=======
-	rt, err := NewRoutingTable(10, ConvertPeerID(local), time.Hour, m, NoOpThreshold, nil)
->>>>>>> 86c2b9a5
+	rt, err := NewRoutingTable(10, ConvertPeerID(local), time.Hour, m, NoOpThreshold, nil, false, 0, 0)
 	require.NoError(t, err)
 
 	peers := make([]peer.ID, 100)
@@ -331,11 +311,7 @@
 
 	local := test.RandPeerIDFatal(t)
 	m := pstore.NewMetrics()
-<<<<<<< HEAD
-	rt, err := NewRoutingTable(10, ConvertPeerID(local), time.Hour, m, NoOpThreshold, false, 0, 0)
-=======
-	rt, err := NewRoutingTable(10, ConvertPeerID(local), time.Hour, m, NoOpThreshold, nil)
->>>>>>> 86c2b9a5
+	rt, err := NewRoutingTable(10, ConvertPeerID(local), time.Hour, m, NoOpThreshold, nil, false, 0, 0)
 	require.NoError(t, err)
 
 	peers := make([]peer.ID, 100)
@@ -361,11 +337,7 @@
 
 	local := test.RandPeerIDFatal(t)
 	m := pstore.NewMetrics()
-<<<<<<< HEAD
-	rt, err := NewRoutingTable(10, ConvertPeerID(local), time.Hour, m, NoOpThreshold, false, 0, 0)
-=======
-	rt, err := NewRoutingTable(10, ConvertPeerID(local), time.Hour, m, NoOpThreshold, nil)
->>>>>>> 86c2b9a5
+	rt, err := NewRoutingTable(10, ConvertPeerID(local), time.Hour, m, NoOpThreshold, nil, false, 0, 0)
 	require.NoError(t, err)
 
 	peers := make([]peer.ID, 100)
@@ -384,11 +356,7 @@
 func TestUpdateLastSuccessfulOutboundQueryAt(t *testing.T) {
 	local := test.RandPeerIDFatal(t)
 	m := pstore.NewMetrics()
-<<<<<<< HEAD
-	rt, err := NewRoutingTable(10, ConvertPeerID(local), time.Hour, m, NoOpThreshold, false, 0, 0)
-=======
-	rt, err := NewRoutingTable(10, ConvertPeerID(local), time.Hour, m, NoOpThreshold, nil)
->>>>>>> 86c2b9a5
+	rt, err := NewRoutingTable(10, ConvertPeerID(local), time.Hour, m, NoOpThreshold, nil, false, 0, 0)
 	require.NoError(t, err)
 
 	p := test.RandPeerIDFatal(t)
@@ -409,11 +377,7 @@
 func TestUpdateLastUsefulAt(t *testing.T) {
 	local := test.RandPeerIDFatal(t)
 	m := pstore.NewMetrics()
-<<<<<<< HEAD
-	rt, err := NewRoutingTable(10, ConvertPeerID(local), time.Hour, m, NoOpThreshold, false, 0, 0)
-=======
-	rt, err := NewRoutingTable(10, ConvertPeerID(local), time.Hour, m, NoOpThreshold, nil)
->>>>>>> 86c2b9a5
+	rt, err := NewRoutingTable(10, ConvertPeerID(local), time.Hour, m, NoOpThreshold, nil, false, 0, 0)
 	require.NoError(t, err)
 
 	p := test.RandPeerIDFatal(t)
@@ -437,11 +401,7 @@
 
 	local := test.RandPeerIDFatal(t)
 	m := pstore.NewMetrics()
-<<<<<<< HEAD
-	rt, err := NewRoutingTable(2, ConvertPeerID(local), time.Hour, m, minThreshold, false, 0, 0)
-=======
-	rt, err := NewRoutingTable(2, ConvertPeerID(local), time.Hour, m, minThreshold, nil)
->>>>>>> 86c2b9a5
+	rt, err := NewRoutingTable(2, ConvertPeerID(local), time.Hour, m, minThreshold, nil, false, 0, 0)
 	require.NoError(t, err)
 
 	// generate 2 peers to saturate the first bucket for cpl=0
@@ -508,11 +468,7 @@
 
 	local := test.RandPeerIDFatal(t)
 	m := pstore.NewMetrics()
-<<<<<<< HEAD
-	rt, err := NewRoutingTable(20, ConvertPeerID(local), time.Hour, m, NoOpThreshold, false, 0, 0)
-=======
-	rt, err := NewRoutingTable(20, ConvertPeerID(local), time.Hour, m, NoOpThreshold, nil)
->>>>>>> 86c2b9a5
+	rt, err := NewRoutingTable(20, ConvertPeerID(local), time.Hour, m, NoOpThreshold, nil, false, 0, 0)
 	require.NoError(t, err)
 
 	peers := make([]peer.ID, 100)
@@ -536,12 +492,6 @@
 	localId := ConvertPeerID(local)
 	m := pstore.NewMetrics()
 
-<<<<<<< HEAD
-=======
-	rt, err := NewRoutingTable(5, ConvertPeerID(local), time.Hour, m, NoOpThreshold, nil)
-	require.NoError(t, err)
-
->>>>>>> 86c2b9a5
 	peers := make([]peer.ID, 100)
 	for i := 0; i < 100; i++ {
 		peers[i] = test.RandPeerIDFatal(t)
@@ -585,7 +535,7 @@
 	}
 
 	// Test closest peers sort by xor distance.
-	rt, err := NewRoutingTable(bucketsize, localId, time.Hour, m, NoOpThreshold, false, 0, 0)
+	rt, err := NewRoutingTable(bucketsize, localId, time.Hour, m, NoOpThreshold, nil, false, 0, 0)
 	require.NoError(t, err)
 	subTest(rt)
 
@@ -593,7 +543,7 @@
 	// Test closest peers sort by xor distance and latency.
 	avgBitsImprovedPerStep := 1.3327 + math.Log2(float64(bucketsize))
 	avgRoundTripPerStep := 4.0
-	rt, err = NewRoutingTable(bucketsize, localId, time.Hour, m, NoOpThreshold, true, avgBitsImprovedPerStep, avgRoundTripPerStep)
+	rt, err = NewRoutingTable(bucketsize, localId, time.Hour, m, NoOpThreshold, nil, true, avgBitsImprovedPerStep, avgRoundTripPerStep)
 	require.NoError(t, err)
 	subTest(rt)
 }
@@ -606,11 +556,7 @@
 
 	local := peer.ID("localPeer")
 	m := pstore.NewMetrics()
-<<<<<<< HEAD
-	tab, err := NewRoutingTable(20, ConvertPeerID(local), time.Hour, m, NoOpThreshold, false, 0, 0)
-=======
-	tab, err := NewRoutingTable(20, ConvertPeerID(local), time.Hour, m, NoOpThreshold, nil)
->>>>>>> 86c2b9a5
+	tab, err := NewRoutingTable(20, ConvertPeerID(local), time.Hour, m, NoOpThreshold, nil, false, 0, 0)
 	require.NoError(t, err)
 	var peers []peer.ID
 	for i := 0; i < 500; i++ {
@@ -698,7 +644,7 @@
 	})
 	require.NoError(t, err)
 
-	rt, err := NewRoutingTable(10, ConvertPeerID(local), time.Hour, pstore.NewMetrics(), NoOpThreshold, df)
+	rt, err := NewRoutingTable(10, ConvertPeerID(local), time.Hour, pstore.NewMetrics(), NoOpThreshold, df, false, 0, 0)
 	require.NoError(t, err)
 	p, _ := rt.GenRandPeerID(2)
 	b, err := rt.TryAddPeer(p, true)
@@ -719,11 +665,7 @@
 func TestGetPeerInfos(t *testing.T) {
 	local := test.RandPeerIDFatal(t)
 	m := pstore.NewMetrics()
-<<<<<<< HEAD
-	rt, err := NewRoutingTable(10, ConvertPeerID(local), time.Hour, m, NoOpThreshold, false, 0, 0)
-=======
-	rt, err := NewRoutingTable(10, ConvertPeerID(local), time.Hour, m, NoOpThreshold, nil)
->>>>>>> 86c2b9a5
+	rt, err := NewRoutingTable(10, ConvertPeerID(local), time.Hour, m, NoOpThreshold, nil, false, 0, 0)
 	require.NoError(t, err)
 
 	require.Empty(t, rt.GetPeerInfos())
@@ -756,7 +698,7 @@
 
 	local := test.RandPeerIDFatal(t)
 	m := pstore.NewMetrics()
-	rt, err := NewRoutingTable(1, ConvertPeerID(local), time.Hour, m, 1*time.Hour, nil)
+	rt, err := NewRoutingTable(1, ConvertPeerID(local), time.Hour, m, 1*time.Hour, nil, false, 0, 0)
 	require.NoError(t, err)
 	pset := make(map[peer.ID]struct{})
 	rt.PeerAdded = func(p peer.ID) {
@@ -797,11 +739,7 @@
 	b.StopTimer()
 	local := ConvertKey("localKey")
 	m := pstore.NewMetrics()
-<<<<<<< HEAD
-	tab, err := NewRoutingTable(20, local, time.Hour, m, NoOpThreshold, false, 0, 0)
-=======
-	tab, err := NewRoutingTable(20, local, time.Hour, m, NoOpThreshold, nil)
->>>>>>> 86c2b9a5
+	tab, err := NewRoutingTable(20, local, time.Hour, m, NoOpThreshold, nil, false, 0, 0)
 	require.NoError(b, err)
 
 	var peers []peer.ID
@@ -819,11 +757,7 @@
 	b.StopTimer()
 	local := ConvertKey("localKey")
 	m := pstore.NewMetrics()
-<<<<<<< HEAD
-	tab, err := NewRoutingTable(20, local, time.Hour, m, NoOpThreshold, false, 0, 0)
-=======
-	tab, err := NewRoutingTable(20, local, time.Hour, m, NoOpThreshold, nil)
->>>>>>> 86c2b9a5
+	tab, err := NewRoutingTable(20, local, time.Hour, m, NoOpThreshold, nil, false, 0, 0)
 	require.NoError(b, err)
 
 	var peers []peer.ID
