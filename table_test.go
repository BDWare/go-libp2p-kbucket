--- conflicted
+++ resolved
@@ -400,11 +400,7 @@
 
 	local := test.RandPeerIDFatal(t)
 	m := pstore.NewMetrics()
-<<<<<<< HEAD
-	rt, err := NewRoutingTable(2, ConvertPeerID(local), time.Hour, m, minThreshold, nil, false, 0, 0)
-=======
-	rt, err := NewRoutingTable(2, ConvertPeerID(local), time.Hour, m, NoOpThreshold, nil)
->>>>>>> f49a71a0
+	rt, err := NewRoutingTable(2, ConvertPeerID(local), time.Hour, m, NoOpThreshold, nil, false, 0, 0)
 	require.NoError(t, err)
 
 	// generate 2 peers to saturate the first bucket for cpl=0
@@ -461,7 +457,7 @@
 
 	local := test.RandPeerIDFatal(t)
 	m := pstore.NewMetrics()
-	rt, err := NewRoutingTable(2, ConvertPeerID(local), time.Hour, m, NoOpThreshold, nil)
+	rt, err := NewRoutingTable(2, ConvertPeerID(local), time.Hour, m, NoOpThreshold, nil, false, 0, 0)
 	require.NoError(t, err)
 
 	// generate 2 peers
@@ -516,10 +512,6 @@
 	peers := make([]peer.ID, 100)
 	for i := 0; i < 100; i++ {
 		peers[i] = test.RandPeerIDFatal(t)
-<<<<<<< HEAD
-=======
-		rt.TryAddPeer(peers[i], true, false)
->>>>>>> f49a71a0
 	}
 
 	target := peers[2]
@@ -527,7 +519,7 @@
 
 	subTest := func(rt *RoutingTable) {
 		for i := 0; i < 100; i++ {
-			rt.TryAddPeer(peers[i], true)
+			rt.TryAddPeer(peers[i], true, false)
 		}
 
 		closest := rt.SortClosestPeers(rt.ListPeers(), targetId)
@@ -723,11 +715,7 @@
 
 	local := test.RandPeerIDFatal(t)
 	m := pstore.NewMetrics()
-<<<<<<< HEAD
-	rt, err := NewRoutingTable(1, ConvertPeerID(local), time.Hour, m, 1*time.Hour, nil, false, 0, 0)
-=======
-	rt, err := NewRoutingTable(1, ConvertPeerID(local), time.Hour, m, NoOpThreshold, nil)
->>>>>>> f49a71a0
+	rt, err := NewRoutingTable(1, ConvertPeerID(local), time.Hour, m, NoOpThreshold, nil, false, 0, 0)
 	require.NoError(t, err)
 	pset := make(map[peer.ID]struct{})
 	rt.PeerAdded = func(p peer.ID) {
